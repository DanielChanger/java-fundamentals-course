--- conflicted
+++ resolved
@@ -8,12 +8,8 @@
 
 import java.util.NoSuchElementException;
 
-<<<<<<< HEAD
-import static org.junit.jupiter.api.Assertions.*;
-=======
 import static org.assertj.core.api.AssertionsForClassTypes.assertThat;
 import static org.assertj.core.api.AssertionsForClassTypes.assertThatExceptionOfType;
->>>>>>> 3da74f49
 
 @TestMethodOrder(MethodOrderer.OrderAnnotation.class)
 public class LinkedListTest {
@@ -83,14 +79,9 @@
 
     @Test
     @Order(7)
-<<<<<<< HEAD
-    void testGetFirstOfEmptyList() {
-        assertThrows(NoSuchElementException.class, () -> intList.getFirst());
-=======
     void getFirstOfEmptyList() {
         assertThatExceptionOfType(NoSuchElementException.class)
                 .isThrownBy(() -> intList.getFirst());
->>>>>>> 3da74f49
     }
 
     @Test
@@ -221,19 +212,11 @@
         int index = 2; //element = 78
         intList.set(index, 99);
 
-<<<<<<< HEAD
-        assertEquals(99, intList.get(index).intValue());
-        assertEquals(34, intList.get(0).intValue());
-        assertEquals(78, intList.get(1).intValue());
-        assertEquals(8, intList.get(3).intValue());
-        assertEquals(4, intList.size());
-=======
         assertThat(intList.get(index)).isEqualTo(99);
         assertThat(intList.get(0)).isEqualTo(34);
         assertThat(intList.get(1)).isEqualTo(78);
         assertThat(intList.get(3)).isEqualTo(8);
         assertThat(intList.size()).isEqualTo(4);
->>>>>>> 3da74f49
     }
 
     @Test
@@ -272,15 +255,9 @@
 
         int deletedElement = intList.remove(0);
 
-<<<<<<< HEAD
-        assertEquals(6, intList.get(0).intValue());
-        assertEquals(3, intList.size());
-        assertEquals(4, deletedElement);
-=======
         assertThat(intList.get(0)).isEqualTo(6);
         assertThat(intList.size()).isEqualTo(3);
         assertThat(deletedElement).isEqualTo(4);
->>>>>>> 3da74f49
     }
 
     @Test
@@ -290,15 +267,9 @@
 
         int deletedElement = intList.remove(intList.size() - 1);
 
-<<<<<<< HEAD
-        assertEquals(8, intList.get(intList.size() - 1).intValue());
-        assertEquals(3, intList.size());
-        assertEquals(9, deletedElement);
-=======
         assertThat(intList.get(intList.size() - 1)).isEqualTo(8);
         assertThat(intList.size()).isEqualTo(3);
         assertThat(deletedElement).isEqualTo(9);
->>>>>>> 3da74f49
     }
 
     @Test
@@ -309,15 +280,9 @@
         int elementIndex = 2;
         int deletedElement = intList.remove(elementIndex); // element = 3
 
-<<<<<<< HEAD
-        assertEquals(4, intList.get(elementIndex).intValue());
-        assertEquals(4, intList.size());
-        assertEquals(3, deletedElement);
-=======
         assertThat(intList.get(elementIndex)).isEqualTo(4);
         assertThat(intList.size()).isEqualTo(4);
         assertThat(deletedElement).isEqualTo(3);
->>>>>>> 3da74f49
     }
 
     @Test
