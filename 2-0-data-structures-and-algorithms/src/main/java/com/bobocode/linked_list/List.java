--- conflicted
+++ resolved
@@ -14,11 +14,7 @@
 
     T getLast();
 
-<<<<<<< HEAD
-    E remove(int index);
-=======
     T remove(int index);
->>>>>>> 3da74f49
 
     boolean contains(T element);
 
