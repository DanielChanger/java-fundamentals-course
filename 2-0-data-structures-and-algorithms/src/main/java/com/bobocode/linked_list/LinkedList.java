--- conflicted
+++ resolved
@@ -168,12 +168,7 @@
     public T remove(int index) {
         T deletedElement;
         if (index == 0) {
-<<<<<<< HEAD
-            deletedElement = head.value;
-=======
-            Objects.checkIndex(index, size);
             deletedElement = first.value;
->>>>>>> c9034a44
             removeHead();
         } else {
             Node<T> previousNode = findNodeByIndex(index - 1);
