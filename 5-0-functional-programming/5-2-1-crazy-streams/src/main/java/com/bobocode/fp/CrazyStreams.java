package com.bobocode.fp;

import com.bobocode.model.Account;
import com.bobocode.model.Sex;
import com.bobocode.fp.exception.EntityNotFoundException;
import lombok.AllArgsConstructor;

import java.math.BigDecimal;
import java.time.Month;
import java.util.*;
import java.util.stream.Stream;

import static java.util.Comparator.comparing;
import static java.util.function.Function.identity;
import static java.util.stream.Collectors.*;

/**
 * {@link CrazyStreams} is an exercise class. Each method represent some operation with a collection of accounts that
 * should be implemented using Stream API. Every method that is not implemented yet throws
 * {@link ExerciseNotCompletedException}.
 * <p>
 * TODO: remove exception throwing and implement each method using Stream API
 */
@AllArgsConstructor
public class CrazyStreams {
    private Collection<Account> accounts;

    /**
     * Returns {@link Optional} that contains an {@link Account} with the max value of balance
     *
     * @return account with max balance wrapped with optional
     */
    public Optional<Account> findRichestPerson() {
        return accounts.stream()
                .max(comparing(Account::getBalance));
    }

    /**
     * Returns a {@link List} of {@link Account} that have a birthday month equal to provided.
     *
     * @param birthdayMonth a month of birth
     * @return a list of accounts
     */
    public List<Account> findAccountsByBirthdayMonth(Month birthdayMonth) {
        return accounts.stream()
                .filter(a -> a.getBirthday().getMonth().equals(birthdayMonth))
                .collect(toList());
    }

    /**
     * Returns a map that separates all accounts into two lists - male and female. Map has two keys {@code true} indicates
     * male list, and {@code false} indicates female list.
     *
     * @return a map where key is true or false, and value is list of male, and female accounts
     */
    public Map<Boolean, List<Account>> partitionMaleAccounts() {
        return accounts.stream()
                .collect(partitioningBy(a -> a.getSex().equals(Sex.MALE)));
    }

    /**
     * Returns a {@link Map} that stores accounts grouped by its email domain. A map key is {@link String} which is an
     * email domain like "gmail.com". And the value is a {@link List} of {@link Account} objects with a specific email domain.
     *
     * @return a map where key is an email domain and value is a list of all account with such email
     */
    public Map<String, List<Account>> groupAccountsByEmailDomain() {
        return accounts.stream()
                .collect(groupingBy(a -> a.getEmail().split("@")[1]));
    }

    /**
     * Returns a number of letters in all first and last names.
     *
     * @return total number of letters of first and last names of all accounts
     */
    public int getNumOfLettersInFirstAndLastNames() {
        return accounts.stream()
                .mapToInt(a -> a.getFirstName().length() + a.getLastName().length())
                .sum();
    }

    /**
     * Returns a total balance of all accounts.
     *
     * @return total balance of all accounts
     */
    public BigDecimal calculateTotalBalance() {
        return accounts.stream()
                .map(Account::getBalance)
                .reduce(BigDecimal.ZERO, BigDecimal::add);
    }

    /**
     * Returns a {@link List} of {@link Account} objects sorted by first and last names.
     *
     * @return list of accounts sorted by first and last names
     */
    public List<Account> sortByFirstAndLastNames() {
        return accounts.stream()
                .sorted(comparing(Account::getFirstName)
                        .thenComparing(Account::getLastName))
                .collect(toList());
    }

    /**
     * Checks if there is at least one account with provided email domain.
     *
     * @param emailDomain
     * @return true if there is an account that has an email with provided domain
     */
    public boolean containsAccountWithEmailDomain(String emailDomain) {
        return accounts.stream()
                .map(Account::getEmail)
                .anyMatch(email -> email.split("@")[1].equals(emailDomain));
    }

    /**
     * Returns account balance by its email. Throws {@link EntityNotFoundException} with message
     * "Cannot find Account by email={email}" if account is not found.
     *
     * @param email account email
     * @return account balance
     */
    public BigDecimal getBalanceByEmail(String email) {
        return accounts.stream()
                .filter(account -> account.getEmail().equals(email))
                .findFirst()
                .map(Account::getBalance)
                .orElseThrow(() -> new EntityNotFoundException(String.format("Cannot find Account by email=%s", email)));
    }

    /**
     * Collects all existing accounts into a {@link Map} where a key is account id, and the value is {@link Account} instance
     *
     * @return map of accounts by its ids
     */
    public Map<Long, Account> collectAccountsById() {
        return accounts.stream()
                .collect(toMap(Account::getId, identity()));
    }

    /**
     * Filters accounts by the year when an account was created. Collects account balances by its emails into a {@link Map}.
     * The key is {@link Account#email} and the value is {@link Account#balance}
     *
     * @param year the year of account creation
     * @return map of account by its ids the were created in a particular year
     */
    public Map<String, BigDecimal> collectBalancesByEmailForAccountsCreatedOn(int year) {
        return accounts.stream()
                .filter(account -> account.getCreationDate().getYear() == year)
                .collect(toMap(Account::getEmail, Account::getBalance));
    }

    /**
     * Returns a {@link Map} where key is {@link Account#lastName} and values is a {@link Set} that contains first names
     * of all accounts with a specific last name.
     *
     * @return a map where key is a first name and value is a set of first names
     */
    public Map<String, Set<String>> groupFirstNamesByLastNames() {
        return accounts.stream()
                .collect(groupingBy(Account::getLastName, mapping(Account::getFirstName, toSet())));
    }

    /**
     * Returns a {@link Map} where key is a birthday month, and value is a {@link String} that stores comma and space
     * -separated first names (e.g. "Polly, Dylan, Clark"), of all accounts that have the same birthday month.
     *
     * @return a map where a key is a birthday month and value is comma-separated first names
     */
    public Map<Month, String> groupCommaSeparatedFirstNamesByBirthdayMonth() {
        return accounts.stream()
                .collect(groupingBy(a -> a.getBirthday().getMonth(),
                        mapping(Account::getFirstName, joining(", "))));
    }

    /**
     * Returns a {@link Map} where key is a {@link Month} of {@link Account#creationDate}, and value is total balance
     * of all accounts that have the same value creation month.
     *
     * @return a map where key is a creation month and value is total balance of all accounts created in that month
     */
    public Map<Month, BigDecimal> groupTotalBalanceByCreationMonth() {
        return accounts.stream()
                .collect(groupingBy(a -> a.getCreationDate().getMonth(),
                        mapping(Account::getBalance,
                                reducing(BigDecimal.ZERO, BigDecimal::add))));
    }

    /**
     * Returns a {@link Map} where key is a letter {@link Character}, and value is a number of its occurrences in
     * {@link Account#firstName}.
     *
     * @return a map where key is a letter and value is its count in all first names
     */
    public Map<Character, Long> getCharacterFrequencyInFirstNames() {
        return accounts.stream()
                .map(Account::getFirstName)
                .flatMapToInt(String::chars)
                .mapToObj(c -> (char) c)
                .collect(groupingBy(identity(), counting()));
    }

    /**
     * Returns a {@link Map} where key is a letter {@link Character}, and value is a number of its occurrences ignoring
     * case, in all {@link Account#firstName} and {@link Account#lastName} that are equal or longer than nameLengthBound. 
     * Inside the map, all letters should be stored in lower case.
     *
     * @return a map where key is a letter and value is its count ignoring case in all first and last names
     */
<<<<<<< HEAD
    public Map<Character, Long> getCharacterFrequencyIgnoreCaseInFirstAndLastNames() {
        return accounts.stream()
                .flatMap(a -> Stream.of(a.getFirstName(), a.getLastName()))
                .map(String::toLowerCase)
                .flatMapToInt(String::chars)
                .mapToObj(c -> (char) c)
                .collect(groupingBy(identity(), counting()));
=======
    public Map<Character, Long> getCharacterFrequencyIgnoreCaseInFirstAndLastNames(int nameLengthBound) {
        throw new ExerciseNotCompletedException();
>>>>>>> dc385805
    }
}
<|MERGE_RESOLUTION|>--- conflicted
+++ resolved
@@ -210,17 +210,13 @@
      *
      * @return a map where key is a letter and value is its count ignoring case in all first and last names
      */
-<<<<<<< HEAD
-    public Map<Character, Long> getCharacterFrequencyIgnoreCaseInFirstAndLastNames() {
+    public Map<Character, Long> getCharacterFrequencyIgnoreCaseInFirstAndLastNames(int nameLengthBound) {
         return accounts.stream()
                 .flatMap(a -> Stream.of(a.getFirstName(), a.getLastName()))
+                .filter(name -> name.length() >= nameLengthBound)
                 .map(String::toLowerCase)
                 .flatMapToInt(String::chars)
                 .mapToObj(c -> (char) c)
                 .collect(groupingBy(identity(), counting()));
-=======
-    public Map<Character, Long> getCharacterFrequencyIgnoreCaseInFirstAndLastNames(int nameLengthBound) {
-        throw new ExerciseNotCompletedException();
->>>>>>> dc385805
     }
 }
