--- conflicted
+++ resolved
@@ -1,17 +1,15 @@
 package com.bobocode.basics;
 
 import com.bobocode.basics.util.BaseEntity;
+import com.bobocode.util.ExerciseNotCompletedException;
 import lombok.Data;
 
 import java.io.Serializable;
 import java.util.Collection;
 import java.util.Comparator;
 import java.util.List;
-<<<<<<< HEAD
+import java.util.Objects;
 import java.util.function.Predicate;
-=======
-import java.util.Objects;
->>>>>>> c16ab5a5
 
 /**
  * {@link CrazyGenerics} is an exercise class. It consists of classes, interfaces and methods that should be updated
@@ -31,13 +29,8 @@
      * @param <T> – value type
      */
     @Data
-<<<<<<< HEAD
-    public static class Sourced<T> { // todo: refactor class to make value generic
+    public static class Sourced<T> {
         private T value;
-=======
-    public static class Sourced { // todo: refactor class to introduce type parameter and make value generic
-        private Object value;
->>>>>>> c16ab5a5
         private String source;
     }
 
@@ -48,18 +41,10 @@
      * @param <T> – actual, min and max type
      */
     @Data
-<<<<<<< HEAD
-    public static class Limited<T extends Number> { // todo: refactor class to make fields generic numbers
+    public static class Limited<T extends Number> {
         private final T actual;
         private final T min;
         private final T max;
-=======
-    public static class Limited {
-        // todo: refactor class to introduce type param bounded by number and make fields generic numbers
-        private final Object actual;
-        private final Object min;
-        private final Object max;
->>>>>>> c16ab5a5
     }
 
     /**
@@ -69,13 +54,8 @@
      * @param <T> – source object type
      * @param <R> - converted result type
      */
-<<<<<<< HEAD
-    public interface Converter<T, R> { // todo: make interface generic
+    public interface Converter<T, R> {
         R convert(T obj);
-=======
-    public interface Converter { // todo: introduce type parameters
-        // todo: add convert method
->>>>>>> c16ab5a5
     }
 
     /**
@@ -140,20 +120,6 @@
     interface ListRepository<T extends BaseEntity> extends CollectionRepository<T, List<T>> { // todo: update interface according to the javadoc
     }
 
-<<<<<<< HEAD
-    static class ConsoleUtil {
-        /**
-         * A util method that allows to print a dashed list of elements
-         *
-         * @param list
-         */
-        public static void print(List<?> list) { // todo: refactor it so the list of any type can be printed, not only integers
-            list.forEach(element -> System.out.println(" – " + element));
-        }
-    }
-
-=======
->>>>>>> c16ab5a5
     /**
      * {@link ComparableCollection} is a {@link Collection} that can be compared by size. It extends a {@link Collection}
      * interface and {@link Comparable} interface, and provides a default implementation of a compareTo method that
@@ -164,21 +130,14 @@
      *
      * @param <E> a type of collection elements
      */
-<<<<<<< HEAD
-    interface ComparableCollection<E> extends Collection<E>, Comparable<Collection<?>> { // todo: refactor it to make generic and provide a default impl of compareTo
+    interface ComparableCollection<E> extends Collection<E>, Comparable<Collection<?>> {
 
         @Override
         default int compareTo(Collection<?> o) {
             return Integer.compare(this.size(), o.size());
         }
-=======
-    interface ComparableCollection { // todo: refactor it to make generic and provide a default impl of compareTo
->>>>>>> c16ab5a5
-    }
-
-    /**
-     * {@link CollectionUtil} is an util class that provides various generic helper methods.
-     */
+    }
+
     static class CollectionUtil {
         static final Comparator<BaseEntity> CREATED_ON_COMPARATOR = Comparator.comparing(BaseEntity::getCreatedOn);
 
@@ -188,7 +147,6 @@
          * @param list
          */
         public static void print(List<Integer> list) {
-            // todo: refactor it so the list of any type can be printed, not only integers
             list.forEach(element -> System.out.println(" – " + element));
         }
 
@@ -200,14 +158,9 @@
          * @param entities provided collection of entities
          * @return true if at least one of the elements has null id
          */
-<<<<<<< HEAD
         public static boolean hasNewEntities(Collection<? extends BaseEntity> entities) {
             return entities.stream()
                     .anyMatch(e -> e.getUuid() == null);
-=======
-        public static boolean hasNewEntities(Collection<BaseEntity> entities) {
-            throw new ExerciseNotCompletedException(); // todo: refactor parameter and implement method
->>>>>>> c16ab5a5
         }
 
         /**
@@ -218,7 +171,7 @@
          * @param validationPredicate criteria for validation
          * @return true if all entities fit validation criteria
          */
-        public static boolean isValidCollection(Collection<? extends BaseEntity> entities,
+        public static boolean isValidCollection(Collection<? extends BaseEntity> entities, 
                                                 Predicate<? super BaseEntity> validationPredicate) {
             return entities.stream()
                     .allMatch(validationPredicate);
@@ -263,16 +216,7 @@
          * @param <T>      entity type
          * @return an entity from the given collection that has the max createdOn value
          */
-<<<<<<< HEAD
-        public static <T extends BaseEntity> T findMostRecentlyCreatedEntity(Collection<T> entities) {
-            return entities.stream()
-                    .max(Comparator.comparing(BaseEntity::getCreatedOn))
-                    .orElseThrow();
-        }
-    }
-=======
         // todo: create a method according to JavaDoc and implement it using previous method
->>>>>>> c16ab5a5
 
         /**
          * An util method that allows to swap two elements of any list. It changes the list so the element with the index
@@ -288,6 +232,5 @@
             Objects.checkIndex(j, elements.size());
             throw new ExerciseNotCompletedException(); // todo: complete method implementation 
         }
-
     }
 }