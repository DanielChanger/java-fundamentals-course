package com.bobocode.basics;

import com.bobocode.basics.util.BaseEntity;
import lombok.Data;

import java.io.Serializable;
import java.util.Collection;
import java.util.Comparator;
import java.util.List;
import java.util.function.Predicate;

/**
 * {@link CrazyGenerics} is an exercise class. It consists of classes, interfaces and methods that should be updated
 * using generics.
 * <p>
 * todo: go step by step from top to bottom. Read the java doc, write code and run CrazyGenericsTest to verify your impl
 * <p>
 * Hint: in some cases you will need to refactor the code, like replace {@link Object} with a generic type. In order
 * cases you will need to add new fields, create new classes, or add new methods. Always try to read java doc and update
 * the code according to it.
 */
public class CrazyGenerics {
    /**
     * {@link Sourced} is a container class that allows storing any object along with the source of that data.
     * The value type can be specified by a type parameter "T".
     *
     * @param <T> – value type
     */
    @Data
    public static class Sourced<T> { // todo: refactor class to make value generic
        private T value;
        private String source;
    }

    /**
     * {@link Limited} is a container class that allows storing an actual value along with possible min and max values.
     * It is special form of triple. All three values have a generic type that should be a subclass of {@link Number}.
     *
     * @param <T> – actual, min and max type
     */
    @Data
    public static class Limited<T extends Number> { // todo: refactor class to make fields generic numbers
        private final T actual;
        private final T min;
        private final T max;
    }

    /**
     * {@link Converter} interface declares a typical contract of a converter. It works with two independent generic types.
     * It defines a convert method which accepts one parameter of one type and returns a converted result of another type.
     *
     * @param <T> – source object type
     * @param <R> - converted result type
     */
    public interface Converter<T, R> { // todo: make interface generic
        R convert(T obj);
    }

    /**
     * {@link MaxHolder} is a container class that keeps track of the maximum value only. It works with comparable objects
     * and allows you to put new values. Every time you put a value, it is stored only if the new value is greater
     * than the current max.
     *
     * @param <T> – value type
     */
    public static class MaxHolder<T extends Comparable<T>> { // todo: refactor class to make it generic
        private T max;

        public MaxHolder(T max) {
            this.max = max;
        }

        /**
         * Puts a new value to the holder. A new value is stored to the max, only if it is greater than current max value.
         *
         * @param val a new value
         */
        public void put(T val) {
            if (val.compareTo(max) > 0) {
                max = val;
            }
        }

        public T getMax() {
            return max;
        }
    }

    /**
     * {@link StrictProcessor} defines a contact of a processor that can process only objects that are {@link Serializable}
     * and {@link Comparable}.
     *
     * @param <T> – the type of objects that can be processed
     */
    interface StrictProcessor<T extends Serializable & Comparable<T>> { // todo: make it generic
        void process(T obj);
    }

    /**
     * {@link CollectionRepository} defines a contract of a runtime store for entities based on any {@link Collection}.
     * It has methods that allow to save new entity, and get whole collection.
     *
     * @param <T> – a type of the entity that should be a subclass of {@link BaseEntity}
     * @param <C> – a type of any collection
     */
    interface CollectionRepository<T extends BaseEntity, C extends Collection<T>> { // todo: update interface according to the javadoc
        void save(T entity);

        C getEntityCollection();
    }

    /**
     * {@link ListRepository} extends {@link CollectionRepository} but specifies the underlying collection as
     * {@link java.util.List}.
     *
     * @param <T> – a type of the entity that should be a subclass of {@link BaseEntity}
     */
    interface ListRepository<T extends BaseEntity> extends CollectionRepository<T, List<T>> { // todo: update interface according to the javadoc
    }

    static class ConsoleUtil {
        /**
         * A util method that allows to print a dashed list of elements
         *
         * @param list
         */
<<<<<<< HEAD
        void print(List<?> list) { // todo: refactor it so the list of any type can be printed, not only integers
=======
        public static void print(List<Integer> list) { // todo: refactor it so the list of any type can be printed, not only integers
>>>>>>> b578567e
            list.forEach(element -> System.out.println(" – " + element));
        }
    }

    /**
     * {@link ComparableCollection} is a {@link Collection} that can be compared by size. It extends a {@link Collection}
     * interface and {@link Comparable} interface, and provides a default implementation of a compareTo method that
     * compares collections sizes.
     * <p>
     * Please note that size does not depend on the elements type, so it is allowed to compare collections of different
     * element types.
     *
     * @param <E> a type of collection elements
     */
    interface ComparableCollection<E> extends Collection<E>, Comparable<Collection<?>> { // todo: refactor it to make generic and provide a default impl of compareTo

        @Override
        default int compareTo(Collection<?> o) {
            return Integer.compare(this.size(), o.size());
        }
    }

    /**
     * {@link PersistenceUtil} is a util class that provides persistence-related tools.
     */
    static class PersistenceUtil {
        /**
         * Util method that check if provided collection has new entities. An entity is any object
         * that extends {@link BaseEntity}. A new entity is an entity that does not have an id assigned.
         * (In other word, which id equals null).
         *
         * @param entities provided collection of entities
         * @return true if at least one of the elements has null id
         */
        public static boolean hasNewEntities(Collection<? extends BaseEntity> entities) {
            return entities.stream()
                    .anyMatch(e -> e.getUuid() == null);
        }

        /**
         * Util method that checks if a provided collection of entities is valid. A validation criteria can be different
         * for different cases, so it is passed as second parameter.
         *
         * @param entities            provided collection of entities
         * @param validationPredicate criteria for validation
         * @return true if all entities fit validation criteria
         */
        public static boolean isValidCollection(Collection<? extends BaseEntity> entities,
                                                Predicate<? super BaseEntity> validationPredicate) {
            return entities.stream()
                    .allMatch(validationPredicate);
        }

        /**
         * hasDuplicates is a generic util method checks if a list of entities contains target entity more than once.
         * In other words, it checks if target entity has duplicates in the provided list. A duplicate is an entity that
         * has the same UUID.
         *
         * @param entities     given list of entities
         * @param targetEntity a target entity
         * @param <T>          entity type
         * @return true if entities list contains target entity more than once
         */
        public static <T extends BaseEntity> boolean hasDuplicates(Collection<T> entities, T targetEntity) {
            return entities.stream()
                    .filter(e -> e.getUuid().equals(targetEntity.getUuid()))
                    .count() > 1;
        }

        /**
         * findMostRecentlyCreatedEntity is a generic util method that accepts a collection of entities and returns the
         * one that is the most recently created. If collection is empty, it throws {@link java.util.NoSuchElementException}
         *
         * @param entities provided collection of entities
         * @param <T>      entity type
         * @return an entity from the given collection that has the max createdOn value
         */
        public static <T extends BaseEntity> T findMostRecentlyCreatedEntity(Collection<T> entities) {
            return entities.stream()
                    .max(Comparator.comparing(BaseEntity::getCreatedOn))
                    .orElseThrow();
        }
    }


}<|MERGE_RESOLUTION|>--- conflicted
+++ resolved
@@ -124,11 +124,7 @@
          *
          * @param list
          */
-<<<<<<< HEAD
-        void print(List<?> list) { // todo: refactor it so the list of any type can be printed, not only integers
-=======
-        public static void print(List<Integer> list) { // todo: refactor it so the list of any type can be printed, not only integers
->>>>>>> b578567e
+        public static void print(List<?> list) { // todo: refactor it so the list of any type can be printed, not only integers
             list.forEach(element -> System.out.println(" – " + element));
         }
     }
